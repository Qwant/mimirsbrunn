use mimir::adapters::secondary::elasticsearch::ElasticsearchStorageConfig;
use serde::{Deserialize, Serialize};
use snafu::ResultExt;
use snafu::Snafu;
use std::env;
use std::path::PathBuf;

use mimir::adapters::primary::common::settings::QuerySettings;

const VERSION: &str = env!("CARGO_PKG_VERSION");
const AUTHORS: &str = env!("CARGO_PKG_AUTHORS");

#[derive(Debug, Snafu)]
pub enum Error {
    #[snafu(display("Arg Match Error: {}", msg))]
    ArgMatch { msg: String },
    #[snafu(display("Arg Missing Error: {}", msg))]
    ArgMissing { msg: String },
    #[snafu(display("Env Var Missing Error: {} [{}]", msg, source))]
    EnvVarMissing { msg: String, source: env::VarError },
    #[snafu(display("Config Merge Error: {} [{}]", msg, source))]
    ConfigMerge {
        msg: String,
        source: config::ConfigError,
    },
    #[snafu(display("Config Value Error: {} [{}]", msg, source))]
    ConfigValue {
        msg: String,
        source: std::num::TryFromIntError,
    },
    #[snafu(display("Config Value Error: {} [{}]", msg, source))]
    ConfigParse {
        msg: String,
        source: std::num::ParseIntError,
    },

    #[snafu(display("Config Compilation Error: {}", source))]
    ConfigCompilation { source: common::config::Error },
}

#[derive(Debug, Clone, Serialize, Deserialize)]
pub struct Logging {
    pub path: PathBuf,
}

#[derive(Debug, Clone, Serialize, Deserialize)]
pub struct Service {
    /// Host on which we expose bragi. Example: 'http://localhost', '0.0.0.0'
    pub host: String,
    /// Port on which we expose bragi.
    pub port: u16,
    /// Used on POST request to set an upper limit on the size of the body (in bytes)
    pub content_length_limit: u64,
}

#[derive(Debug, Clone, Serialize, Deserialize)]
pub struct Settings {
    pub mode: String,
    pub logging: Logging,
    pub elasticsearch: ElasticsearchStorageConfig,
    pub query: QuerySettings,
    pub service: Service,
<<<<<<< HEAD
    pub nb_threads: Option<usize>,
=======
    pub nbthreads: Option<usize>,
    pub http_cache_duration: usize,
>>>>>>> 0b65b28a
}

#[derive(Debug, clap::Parser)]
#[clap(
    name = "bragi",
    about = "REST API for querying Elasticsearch",
    version = VERSION,
    author = AUTHORS
    )]
pub struct Opts {
    /// Defines the config directory
    ///
    /// This directory must contain 'elasticsearch' and 'osm2mimir' subdirectories.
    #[clap(parse(from_os_str), short = 'c', long = "config-dir")]
    pub config_dir: PathBuf,

    /// Defines the run mode in {testing, dev, prod, ...}
    ///
    /// If no run mode is provided, a default behavior will be used.
    #[clap(short = 'm', long = "run-mode")]
    pub run_mode: Option<String>,

    /// Override settings values using key=value
    #[clap(
        short = 's',
        long = "setting",
        multiple_values = false,
        multiple_occurrences = true
    )]
    pub settings: Vec<String>,

    #[clap(subcommand)]
    pub cmd: Command,
}

#[derive(Debug, clap::Parser)]
pub enum Command {
    /// Execute osm2mimir with the given configuration
    Run,
    /// Prints osm2mimir's configuration
    Config,
}

impl Settings {
    pub fn new(opts: &Opts) -> Result<Self, Error> {
        common::config::config_from(
            opts.config_dir.as_ref(),
            &["bragi", "elasticsearch", "query", "logging"],
            opts.run_mode.as_deref(),
            "BRAGI",
            opts.settings.clone(),
        )
        .context(ConfigCompilation)?
        .try_into()
        .context(ConfigMerge {
            msg: "cannot merge bragi settings",
        })
    }
}

#[cfg(test)]
mod tests {
    use super::*;

    #[test]
    fn should_return_ok_with_default_config_dir() {
        let config_dir = PathBuf::from(env!("CARGO_MANIFEST_DIR")).join("config");
        let opts = Opts {
            config_dir,
            run_mode: Some(String::from("testing")),
            settings: vec![],
            cmd: Command::Run,
        };
        let settings = Settings::new(&opts);
        assert!(
            settings.is_ok(),
            "Expected Ok, Got an Err: {}",
            settings.unwrap_err().to_string()
        );
        assert_eq!(settings.unwrap().mode, String::from("testing"));
    }

    #[test]
    fn should_override_elasticsearch_port_with_command_line() {
        let config_dir = PathBuf::from(env!("CARGO_MANIFEST_DIR")).join("config");
        let opts = Opts {
            config_dir,
            run_mode: Some(String::from("testing")),
            settings: vec![String::from("elasticsearch.port=9999")],
            cmd: Command::Run,
        };
        let settings = Settings::new(&opts);
        assert!(
            settings.is_ok(),
            "Expected Ok, Got an Err: {}",
            settings.unwrap_err().to_string()
        );
        assert_eq!(settings.unwrap().elasticsearch.url.port().unwrap(), 9999);
    }

    #[test]
    fn should_override_elasticsearch_port_environment_variable() {
        let config_dir = PathBuf::from(env!("CARGO_MANIFEST_DIR")).join("config");
        std::env::set_var("BRAGI_ELASTICSEARCH_URL", "http://localhost:9999");
        let opts = Opts {
            config_dir,
            run_mode: Some(String::from("testing")),
            settings: vec![],
            cmd: Command::Run,
        };
        let settings = Settings::new(&opts);
        assert!(
            settings.is_ok(),
            "Expected Ok, Got an Err: {}",
            settings.unwrap_err().to_string()
        );
        assert_eq!(settings.unwrap().elasticsearch.url.port().unwrap(), 9999);
    }
}<|MERGE_RESOLUTION|>--- conflicted
+++ resolved
@@ -60,12 +60,8 @@
     pub elasticsearch: ElasticsearchStorageConfig,
     pub query: QuerySettings,
     pub service: Service,
-<<<<<<< HEAD
     pub nb_threads: Option<usize>,
-=======
-    pub nbthreads: Option<usize>,
     pub http_cache_duration: usize,
->>>>>>> 0b65b28a
 }
 
 #[derive(Debug, clap::Parser)]
