--- conflicted
+++ resolved
@@ -1,10 +1,6 @@
 mode = "default"
-<<<<<<< HEAD
 nb_threads = 2
-=======
-nbthreads = 2
 http_cache_duration = 3600
->>>>>>> 0b65b28a
 
 [service]
 host = "0.0.0.0"
