--- conflicted
+++ resolved
@@ -19,25 +19,13 @@
     query_type: QueryType,
 ) -> serde_json::Value {
     let type_query = build_place_type_boost(&settings.type_query.boosts);
-<<<<<<< HEAD
     let string_query =
         build_string_query(q, lang, &settings.string_query, query_type, &filters.coord);
     let boosts = build_boosts(q, settings, &filters, query_type);
-    let mut filters_poi = build_filters(filters.shape, filters.poi_types, filters.zone_types);
-    let filters = vec![
-        build_house_number_condition(q),
-        build_matching_condition(q, query_type),
-    ]
-    .append(filters_poi.as_mut());
-=======
-    let string_query = build_string_query(q, lang, &settings.string_query);
-    let boosts = build_boosts(q, settings, &filters);
-
     let mut filters = build_filters(filters.shape, filters.poi_types, filters.zone_types);
-    filters.push(build_matching_condition(q));
+    filters.push(build_matching_condition(q, query_type));
     filters.push(build_house_number_condition(q));
 
->>>>>>> a603ea97
     json!({
         "query": {
             "bool": {
@@ -271,7 +259,6 @@
     // We either want:
     // * to exactly match the document house_number
     // * or that the document has no house_number
-<<<<<<< HEAD
     match query_type {
         // When the match type is Prefix, we want to use every possible information even though
         // these are not present in label, for instance, the zip_code.
@@ -279,18 +266,11 @@
         // The query must at least match with elision activated, matching without elision will
         // provide extra score bellow.
         QueryType::PREFIX => json!({
-            "match": {
-                "full_label.prefix": {
-                    "query": q,
-                    "operator": "and"
-                }
-=======
-    json!({
-        "prefix": {
-            "label": {
-              "value": q,
-              "case_insensitive": true
->>>>>>> a603ea97
+            "prefix": {
+                "label": {
+                  "value": q,
+                  "case_insensitive": true
+                }
             }
         }),
         // for fuzzy search we lower our expectation & we accept a certain percentage of token match
