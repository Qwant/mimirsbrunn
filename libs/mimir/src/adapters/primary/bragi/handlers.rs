use std::time::Duration;

use geo::algorithm::haversine_distance::HaversineDistance;
use geojson::Geometry;
use serde::{Deserialize, Serialize};
use serde_json::Value;
use tracing::instrument;
use warp::{
    http::StatusCode,
    reject::Reject,
    reply::{json, with_status},
    Rejection,
};

use common::document::ContainerDocument;
use places::{addr::Addr, admin::Admin, poi::Poi, stop::Stop, street::Street, Place};

use crate::adapters::primary::common::filters::Filters;
use crate::{
    adapters::{
        primary::{
            bragi::{
                api::{
                    BragiStatus, ElasticsearchStatus, ForwardGeocoderExplainQuery,
                    ForwardGeocoderQuery, MimirStatus, ReverseGeocoderQuery, StatusResponseBody,
                    Type,
                },
                prometheus_handler,
            },
            common::{
                coord, dsl,
                dsl::QueryType,
                filters,
                geocoding::{Feature, FromWithLang, GeocodeJsonResponse},
                settings::QuerySettings,
            },
        },
        secondary::elasticsearch::ElasticsearchStorageConfig,
    },
    domain::{
        model::{
            configuration::{root_doctype, root_doctype_dataset},
            query::Query,
        },
        ports::primary::{
            explain_query::ExplainDocument, search_documents::SearchDocuments, status::Status,
        },
    },
    utils::deserialize::deserialize_duration,
};

const VERSION: &str = env!("CARGO_PKG_VERSION");

#[cfg(feature = "metrics")]
lazy_static::lazy_static! {
    static ref ES_REQ_HISTOGRAM: prometheus::HistogramVec = prometheus::register_histogram_vec!(
        "bragi_elasticsearch_request_duration_seconds",
        "The elasticsearch request latencies in seconds.",
        &["search_type"],
        prometheus::exponential_buckets(0.001, 1.5, 25).unwrap()
    )
    .unwrap();
}

#[derive(Debug, Clone, Serialize, Deserialize)]
pub struct Service {
    /// Host on which we expose bragi. Example: 'http://localhost', '0.0.0.0'
    pub host: String,
    /// Port on which we expose bragi.
    pub port: u16,
    /// Used on POST request to set an upper limit on the size of the body (in bytes)
    pub content_length_limit: u64,
}

#[derive(Debug, Clone, Serialize, Deserialize)]
pub struct Settings {
    pub mode: String,
    pub elasticsearch: ElasticsearchStorageConfig,
    pub query: QuerySettings,
    pub service: Service,
    pub nb_threads: Option<usize>,
    pub http_cache_duration: usize,
    #[serde(deserialize_with = "deserialize_duration")]
    pub autocomplete_timeout: Duration,
    #[serde(deserialize_with = "deserialize_duration")]
    pub reverse_timeout: Duration,
    #[serde(deserialize_with = "deserialize_duration")]
    pub features_timeout: Duration,
}

#[derive(Clone)]
pub struct Context<C> {
    pub client: C,
    pub settings: Settings,
}

#[derive(Deserialize, Serialize, Debug, PartialEq)]
pub enum InternalErrorReason {
    ElasticSearchError,
    SerializationError,
    ObjectNotFoundError,
    StatusError,
}

#[derive(Deserialize, Serialize, Debug)]
pub struct InternalError {
    pub reason: InternalErrorReason,
    pub info: String,
}

impl Reject for InternalError {}

pub fn build_feature(
    places: Vec<Place>,
    query_coord: Option<&coord::Coord>,
    lang: Option<&str>,
) -> Vec<Feature> {
    places
        .into_iter()
        .map(|mut p| {
            if let Some(coord) = query_coord {
                let geo_point = geo::Point::new(coord.lon as f64, coord.lat as f64);
                let pp: geo::Point<f64> = geo::Point::new(p.coord().lon(), p.coord().lat());
                let distance = geo_point.haversine_distance(&pp) as u32;
                p.set_distance(distance);
            }
            Feature::from_with_lang(p, lang)
        })
        .collect()
}

#[instrument(skip(ctx))]
pub async fn forward_autocomplete_geocoder<C>(
    ctx: Context<C>,
    params: ForwardGeocoderQuery,
    geometry: Option<Geometry>,
) -> Result<impl warp::Reply, Rejection>
where
    C: SearchDocuments,
{
    let (
        q,
        timeout,
        es_indices_to_search_in,
        lang,
        filters,
        excludes,
        query_settings,
        _is_exact_match,
    ) = get_search_fields_from_params(ctx.settings.clone(), params, geometry);

    for query_type in [QueryType::PREFIX, QueryType::FUZZY] {
        let dsl_query = dsl::build_query(
            &ctx.settings.elasticsearch.index_root,
            &q,
            &filters,
            lang.as_str(),
            &query_settings,
            query_type,
            Some(&excludes),
        );

        let places = request_search_documents(
            &ctx,
            timeout,
            es_indices_to_search_in.clone(),
            filters.limit,
            query_type,
            dsl_query,
        )
        .await?;

        if !places.is_empty() {
            let features = build_feature(places, filters.coord.as_ref(), Some(lang.as_str()));
            let resp = GeocodeJsonResponse::new(q, features);
            return Ok(with_status(json(&resp), StatusCode::OK));
        }
    }

    Ok(with_status(
        json(&GeocodeJsonResponse::new(q, vec![])),
        StatusCode::OK,
    ))
}

#[instrument(skip(ctx))]
pub async fn forward_search_geocoder<C>(
    ctx: Context<C>,
    params: ForwardGeocoderQuery,
    geometry: Option<Geometry>,
) -> Result<impl warp::Reply, Rejection>
where
    C: SearchDocuments,
{
    let (
        q,
        timeout,
        es_indices_to_search_in,
        lang,
        filters,
        excludes,
        query_settings,
        is_exact_match,
    ) = get_search_fields_from_params(ctx.settings.clone(), params, geometry);

<<<<<<< HEAD
    let dsl_query = if is_exact_match {
        dsl::build_exact_match_and_wikidata_exist_query(&q)
    } else {
        dsl::build_query(
            &q,
            &filters,
            lang.as_str(),
            &query_settings,
            QueryType::SEARCH,
            Some(&excludes),
        )
    };
=======
    let dsl_query = dsl::build_query(
        &ctx.settings.elasticsearch.index_root,
        &q,
        &filters,
        lang.as_str(),
        &query_settings,
        QueryType::SEARCH,
        Some(&excludes),
    );
>>>>>>> 616a269a

    let places = request_search_documents(
        &ctx,
        timeout,
        es_indices_to_search_in.clone(),
        1,
        QueryType::SEARCH,
        dsl_query,
    )
    .await?;

    if !places.is_empty() {
        let features = build_feature(places, filters.coord.as_ref(), Some(lang.as_str()));
        let resp = GeocodeJsonResponse::new(q, features);
        Ok(with_status(json(&resp), StatusCode::OK))
    } else {
        Ok(with_status(
            json(&GeocodeJsonResponse::new(q, vec![])),
            StatusCode::OK,
        ))
    }
}

async fn request_search_documents<C>(
    ctx: &Context<C>,
    timeout: Duration,
    es_indices_to_search_in: Vec<String>,
    results_limit: i64,
    query_type: QueryType,
    dsl_query: Value,
) -> Result<Vec<Place>, Rejection>
where
    C: SearchDocuments,
{
    tracing::trace!(
        query_type = ?query_type,
        indices = ?es_indices_to_search_in,
        query = tracing::field::display(dsl_query.to_string()),
        "Query ES",
    );

    #[cfg(feature = "metrics")]
    let timer = ES_REQ_HISTOGRAM
        .get_metric_with_label_values(&[query_type.as_str()])
        .map(|h| h.start_timer())
        .map_err(|err| {
            tracing::error_span!(
                "impossible to get ES_REQ_HISTOGRAM metrics",
                err = err.to_string().as_str()
            )
        })
        .ok();

    let res = ctx
        .client
        .search_documents(
            es_indices_to_search_in.clone(),
            Query::QueryDSL(dsl_query),
            results_limit,
            Some(timeout),
        )
        .await;

    #[cfg(feature = "metrics")]
    if let Some(timer) = timer {
        timer.observe_duration();
    }

    let places: Result<Vec<Place>, Rejection> = res.map_err(|err| {
        warp::reject::custom(InternalError {
            reason: InternalErrorReason::ElasticSearchError,
            info: err.to_string(),
        })
    });
    places
}

fn get_search_fields_from_params(
    settings: Settings,
    params: ForwardGeocoderQuery,
    geometry: Option<Geometry>,
) -> (
    String,
    Duration,
    Vec<String>,
    String,
    Filters,
    [String; 1],
    QuerySettings,
    bool,
) {
    let q = params.q.clone();
    let is_exact_match = params.is_exact_match.unwrap_or(false);
    let timeout = params.timeout.unwrap_or(settings.autocomplete_timeout);

    let es_indices_to_search_in = build_es_indices_to_search(
        &settings.elasticsearch.index_root,
        &params.types,
        &params.pt_dataset,
        &params.poi_dataset,
    );

    let lang = params.lang.clone();
    let filters = filters::Filters::from((params, geometry));
    let excludes = ["boundary".to_string()];
    let settings_query = settings.query;

    (
        q,
        timeout,
        es_indices_to_search_in,
        lang,
        filters,
        excludes,
        settings_query,
        is_exact_match,
    )
}

#[instrument(skip(ctx))]
pub async fn forward_geocoder_explain<C>(
    ctx: Context<C>,
    params: ForwardGeocoderExplainQuery,
    geometry: Option<Geometry>,
) -> Result<impl warp::Reply, Rejection>
where
    C: ExplainDocument,
    C::Document: Serialize + Into<Value>,
{
    let doc_id = params.doc_id.clone();
    let doc_type = params.doc_type.clone();
    let q = params.q.clone();
    let lang = params.lang.clone();

    let filters = filters::Filters::from((params.into(), geometry));
    let dsl = dsl::build_query(
        &ctx.settings.elasticsearch.index_root,
        &q,
        &filters,
        lang.as_str(),
        &ctx.settings.query,
        QueryType::PREFIX,
        None,
    );

    match ctx
        .client
        .explain_document(Query::QueryDSL(dsl), doc_id, doc_type)
        .await
    {
        Ok(res) => Ok(with_status(json(&res), StatusCode::OK)),
        Err(err) => Err(warp::reject::custom(InternalError {
            reason: InternalErrorReason::ElasticSearchError,
            info: err.to_string(),
        })),
    }
}

pub async fn reverse_geocoder<C>(
    ctx: Context<C>,
    params: ReverseGeocoderQuery,
) -> Result<impl warp::Reply, Rejection>
where
    C: SearchDocuments,
{
    let timeout = params.timeout.unwrap_or(ctx.settings.autocomplete_timeout);
    let distance = format!("{}m", ctx.settings.query.reverse_query.radius);
    let dsl = dsl::build_reverse_query(&distance, params.lat, params.lon);

    let es_indices_to_search_in = vec![
        root_doctype(
            &ctx.settings.elasticsearch.index_root,
            Street::static_doc_type(),
        ),
        root_doctype(
            &ctx.settings.elasticsearch.index_root,
            Addr::static_doc_type(),
        ),
    ];

    tracing::trace!(
        "Searching in indexes {:?} with query {}",
        es_indices_to_search_in,
        serde_json::to_string_pretty(&dsl).unwrap()
    );

    let places = ctx
        .client
        .search_documents(
            es_indices_to_search_in,
            Query::QueryDSL(dsl),
            params.limit,
            Some(timeout),
        )
        .await
        .map_err(|err| {
            warp::reject::custom(InternalError {
                reason: InternalErrorReason::ElasticSearchError,
                info: err.to_string(),
            })
        })?;

    let resp = GeocodeJsonResponse::from_with_lang(places, None);
    Ok(with_status(json(&resp), StatusCode::OK))
}

pub async fn status<C>(ctx: Context<C>) -> Result<impl warp::Reply, Rejection>
where
    C: Status,
{
    match ctx.client.status().await {
        Ok(res) => {
            let resp = StatusResponseBody {
                bragi: BragiStatus {
                    version: VERSION.to_string(),
                },
                mimir: MimirStatus {
                    version: res.version,
                },
                elasticsearch: ElasticsearchStatus {
                    version: res.storage.version,
                    health: res.storage.health.to_string(),
                    url: ctx.settings.elasticsearch.url.to_string(),
                },
            };
            Ok(with_status(json(&resp), StatusCode::OK))
        }
        Err(err) => Err(warp::reject::custom(InternalError {
            reason: InternalErrorReason::StatusError,
            info: err.to_string(),
        })),
    }
}

pub async fn metrics() -> Result<impl warp::Reply, Rejection> {
    let reply = warp::reply::with_header(
        prometheus_handler::metrics(),
        "content-type",
        "text/plain; charset=utf-8",
    );
    Ok(reply)
}

pub fn build_es_indices_to_search(
    index_root: &str,
    types: &Option<Vec<Type>>,
    pt_dataset: &Option<Vec<String>>,
    poi_dataset: &Option<Vec<String>>,
) -> Vec<String> {
    // some specific types are requested,
    // let's search only for these types of objects
    if let Some(types) = types {
        let mut indices = Vec::new();
        for doc_type in types.iter() {
            match doc_type {
                Type::House => indices.push(root_doctype(index_root, Addr::static_doc_type())),
                Type::Street => indices.push(root_doctype(index_root, Street::static_doc_type())),
                Type::Zone | Type::City => {
                    indices.push(root_doctype(index_root, Admin::static_doc_type()))
                }
                Type::Poi => {
                    let doc_type_str = Poi::static_doc_type();
                    // if some poi_dataset are specified
                    // we search for poi only in the corresponding es indices
                    if let Some(poi_datasets) = poi_dataset {
                        for poi_dataset in poi_datasets.iter() {
                            indices.push(root_doctype_dataset(
                                index_root,
                                doc_type_str,
                                poi_dataset,
                            ));
                        }
                    } else {
                        // no poi_dataset specified
                        // we search in the global alias for all poi
                        indices.push(root_doctype(index_root, doc_type_str));
                    }
                }
                Type::StopArea => {
                    // if some pt_dataset are specified
                    // we search for stops only in the corresponding es indices
                    let doc_type_str = Stop::static_doc_type();
                    if let Some(pt_datasets) = pt_dataset {
                        for pt_dataset in pt_datasets.iter() {
                            indices.push(root_doctype_dataset(
                                index_root,
                                doc_type_str,
                                pt_dataset,
                            ));
                        }
                    } else {
                        // no pt_dataset specified
                        // we search in the global alias for all stops
                        indices.push(root_doctype(index_root, doc_type_str));
                    }
                }
            }
        }
        indices
    } else {
        let mut indices = vec![
            root_doctype(index_root, Addr::static_doc_type()),
            root_doctype(index_root, Street::static_doc_type()),
            root_doctype(index_root, Admin::static_doc_type()),
        ];
        if let Some(pt_datasets) = pt_dataset {
            let doc_type_str = Stop::static_doc_type();
            for pt_dataset in pt_datasets.iter() {
                indices.push(root_doctype_dataset(index_root, doc_type_str, pt_dataset));
            }
        }
        if let Some(poi_datasets) = poi_dataset {
            let doc_type_str = Poi::static_doc_type();
            for poi_dataset in poi_datasets.iter() {
                indices.push(root_doctype_dataset(index_root, doc_type_str, poi_dataset));
            }
        } else {
            indices.push(root_doctype(index_root, Poi::static_doc_type()))
        }
        indices
    }
}<|MERGE_RESOLUTION|>--- conflicted
+++ resolved
@@ -203,11 +203,11 @@
         is_exact_match,
     ) = get_search_fields_from_params(ctx.settings.clone(), params, geometry);
 
-<<<<<<< HEAD
     let dsl_query = if is_exact_match {
         dsl::build_exact_match_and_wikidata_exist_query(&q)
     } else {
         dsl::build_query(
+            &ctx.settings.elasticsearch.index_root,
             &q,
             &filters,
             lang.as_str(),
@@ -216,17 +216,6 @@
             Some(&excludes),
         )
     };
-=======
-    let dsl_query = dsl::build_query(
-        &ctx.settings.elasticsearch.index_root,
-        &q,
-        &filters,
-        lang.as_str(),
-        &query_settings,
-        QueryType::SEARCH,
-        Some(&excludes),
-    );
->>>>>>> 616a269a
 
     let places = request_search_documents(
         &ctx,
