use std::{sync::Arc, time::Duration};

use geo::algorithm::haversine_distance::HaversineDistance;
use geojson::Geometry;
use serde::{Deserialize, Serialize};
use tracing::instrument;
use warp::{
    http::StatusCode,
    reject::Reject,
    reply::{json, with_status},
};

use crate::{
    adapters::{
        primary::{
            bragi::{
                api::{
                    BragiStatus, ElasticsearchStatus, ForwardGeocoderExplainQuery,
                    ForwardGeocoderQuery, MimirStatus, ReverseGeocoderQuery, StatusResponseBody,
                    Type,
                },
                prometheus_handler,
            },
            common::{
                coord, dsl,
                dsl::QueryType,
                filters,
                geocoding::{Feature, FromWithLang, GeocodeJsonResponse},
                settings::QuerySettings,
            },
        },
        secondary::elasticsearch::ElasticsearchStorageConfig,
    },
    domain::{
        model::{
            configuration::{root_doctype, root_doctype_dataset},
            query::Query,
        },
        ports::primary::{
            explain_query::ExplainDocument, search_documents::SearchDocuments, status::Status,
        },
    },
    utils::deserialize::deserialize_duration,
};
use common::document::ContainerDocument;
use places::{addr::Addr, admin::Admin, poi::Poi, stop::Stop, street::Street, Place};

const VERSION: &str = env!("CARGO_PKG_VERSION");

#[cfg(feature = "metrics")]
lazy_static::lazy_static! {
    static ref ES_REQ_HISTOGRAM: prometheus::HistogramVec = prometheus::register_histogram_vec!(
        "bragi_elasticsearch_request_duration_seconds",
        "The elasticsearch request latencies in seconds.",
        &["search_type"],
        prometheus::exponential_buckets(0.001, 1.5, 25).unwrap()
    )
    .unwrap();
}

#[derive(Debug, Clone, Serialize, Deserialize)]
pub struct Service {
    /// Host on which we expose bragi. Example: 'http://localhost', '0.0.0.0'
    pub host: String,
    /// Port on which we expose bragi.
    pub port: u16,
    /// Used on POST request to set an upper limit on the size of the body (in bytes)
    pub content_length_limit: u64,
}

#[derive(Debug, Clone, Serialize, Deserialize)]
pub struct Settings {
    pub mode: String,
    pub elasticsearch: ElasticsearchStorageConfig,
    pub query: QuerySettings,
    pub service: Service,
    pub nb_threads: Option<usize>,
    pub http_cache_duration: usize,
    #[serde(deserialize_with = "deserialize_duration")]
    pub autocomplete_timeout: Duration,
    #[serde(deserialize_with = "deserialize_duration")]
    pub reverse_timeout: Duration,
    #[serde(deserialize_with = "deserialize_duration")]
    pub features_timeout: Duration,
}

<<<<<<< HEAD
=======
#[derive(Clone)]
>>>>>>> c4d93ef4
pub struct Context<C> {
    pub client: C,
    pub settings: Settings,
}

#[derive(Deserialize, Serialize, Debug, PartialEq)]
pub enum InternalErrorReason {
    ElasticSearchError,
    SerializationError,
    ObjectNotFoundError,
    StatusError,
}

#[derive(Deserialize, Serialize, Debug)]
pub struct InternalError {
    pub reason: InternalErrorReason,
    pub info: String,
}

impl Reject for InternalError {}

pub fn build_feature(
    places: Vec<places::Place>,
    query_coord: Option<&coord::Coord>,
    lang: Option<&str>,
) -> Vec<Feature> {
    places
        .into_iter()
        .map(|mut p| {
            if let Some(coord) = query_coord {
                let geo_point = geo::Point::new(coord.lon as f64, coord.lat as f64);
                let pp: geo::Point<f64> = geo::Point::new(p.coord().lon(), p.coord().lat());
                let distance = geo_point.haversine_distance(&pp) as u32;
                p.set_distance(distance);
            }
            Feature::from_with_lang(p, lang)
        })
        .collect()
}

<<<<<<< HEAD
pub async fn forward_geocoder_search<C>(
    ctx: Arc<Context<C>>,
=======
#[instrument(skip(ctx))]
pub async fn forward_geocoder<C>(
    ctx: Context<C>,
>>>>>>> c4d93ef4
    params: ForwardGeocoderQuery,
    geometry: Option<Geometry>,
) -> Result<impl warp::Reply, warp::Rejection>
where
    C: SearchDocuments,
<<<<<<< HEAD
{
    forward_geocoder(ctx, &[QueryType::SEARCH], params, geometry).await
}

pub async fn forward_geocoder_autocomplete<C>(
    ctx: Arc<Context<C>>,
    params: ForwardGeocoderQuery,
    geometry: Option<Geometry>,
) -> Result<impl warp::Reply, warp::Rejection>
where
    C: SearchDocuments,
{
    forward_geocoder(
        ctx,
        &[QueryType::PREFIX, QueryType::FUZZY],
        params,
        geometry,
    )
    .await
}

#[instrument(skip(ctx))]
pub async fn forward_geocoder<C>(
    ctx: Arc<Context<C>>,
    strategies: &[QueryType],
    params: ForwardGeocoderQuery,
    geometry: Option<Geometry>,
) -> Result<impl warp::Reply, warp::Rejection>
where
    C: SearchDocuments,
=======
>>>>>>> c4d93ef4
{
    let q = params.q.clone();
    let timeout = params.timeout.unwrap_or(ctx.settings.autocomplete_timeout);
    let es_indices_to_search_in =
        build_es_indices_to_search(&params.types, &params.pt_dataset, &params.poi_dataset);
    let lang = params.lang.clone();
    let filters = filters::Filters::from((params, geometry));
    let excludes = ["boundary".to_string()];

    for &query_type in strategies {
        let dsl_query = dsl::build_query(
            &q,
            &filters,
            lang.as_str(),
            &ctx.settings.query,
            query_type,
            Option::Some(&excludes),
        );

        tracing::trace!(
            query_type = ?query_type,
            indices = ?es_indices_to_search_in,
            query = tracing::field::display(dsl_query.to_string()),
            "Query ES",
        );

        #[cfg(feature = "metrics")]
        let timer = ES_REQ_HISTOGRAM
            .get_metric_with_label_values(&[query_type.as_str()])
            .map(|h| h.start_timer())
            .map_err(|err| {
                tracing::error_span!(
                    "impossible to get ES_REQ_HISTOGRAM metrics",
                    err = err.to_string().as_str()
                )
            })
            .ok();

        let res = ctx
            .client
            .search_documents(
                es_indices_to_search_in.clone(),
                Query::QueryDSL(dsl_query),
                filters.limit,
                Some(timeout),
            )
            .await;

        #[cfg(feature = "metrics")]
        if let Some(timer) = timer {
            timer.observe_duration();
        }

        let places: Vec<Place> = res.map_err(|err| {
            warp::reject::custom(InternalError {
                reason: InternalErrorReason::ElasticSearchError,
                info: err.to_string(),
            })
        })?;

        if !places.is_empty() {
            let features = build_feature(places, filters.coord.as_ref(), Some(lang.as_str()));
            let resp = GeocodeJsonResponse::new(q, features);
            return Ok(with_status(json(&resp), StatusCode::OK));
        }
    }

    Ok(with_status(
        json(&GeocodeJsonResponse::new(q, vec![])),
        StatusCode::OK,
    ))
}

#[instrument(skip(ctx))]
pub async fn forward_geocoder_explain<C>(
<<<<<<< HEAD
    ctx: Arc<Context<C>>,
=======
    ctx: Context<C>,
>>>>>>> c4d93ef4
    params: ForwardGeocoderExplainQuery,
    geometry: Option<Geometry>,
) -> Result<impl warp::Reply, warp::Rejection>
where
    C: ExplainDocument,
    C::Document: Serialize + Into<serde_json::Value>,
{
    let doc_id = params.doc_id.clone();
    let doc_type = params.doc_type.clone();
    let q = params.q.clone();
    let lang = params.lang.clone();

    let filters = filters::Filters::from((params.into(), geometry));
    let dsl = dsl::build_query(
        &q,
        &filters,
        lang.as_str(),
        &ctx.settings.query,
        QueryType::PREFIX,
        None,
    );

    match ctx
        .client
        .explain_document(Query::QueryDSL(dsl), doc_id, doc_type)
        .await
    {
        Ok(res) => Ok(with_status(json(&res), StatusCode::OK)),
        Err(err) => Err(warp::reject::custom(InternalError {
            reason: InternalErrorReason::ElasticSearchError,
            info: err.to_string(),
        })),
    }
}

pub async fn reverse_geocoder<C>(
<<<<<<< HEAD
    ctx: Arc<Context<C>>,
=======
    ctx: Context<C>,
>>>>>>> c4d93ef4
    params: ReverseGeocoderQuery,
) -> Result<impl warp::Reply, warp::Rejection>
where
    C: SearchDocuments,
{
    let timeout = params.timeout.unwrap_or(ctx.settings.autocomplete_timeout);
    let distance = format!("{}m", ctx.settings.query.reverse_query.radius);
    let dsl = dsl::build_reverse_query(&distance, params.lat, params.lon);

    let es_indices_to_search_in = vec![
        root_doctype(Street::static_doc_type()),
        root_doctype(Addr::static_doc_type()),
    ];

    tracing::trace!(
        "Searching in indexes {:?} with query {}",
        es_indices_to_search_in,
        serde_json::to_string_pretty(&dsl).unwrap()
    );

    let places = ctx
        .client
        .search_documents(
            es_indices_to_search_in,
            Query::QueryDSL(dsl),
            params.limit,
            Some(timeout),
        )
        .await
        .map_err(|err| {
            warp::reject::custom(InternalError {
                reason: InternalErrorReason::ElasticSearchError,
                info: err.to_string(),
            })
        })?;

    let resp = GeocodeJsonResponse::from_with_lang(places, None);
    Ok(with_status(json(&resp), StatusCode::OK))
}

<<<<<<< HEAD
pub async fn status<C>(ctx: Arc<Context<C>>) -> Result<impl warp::Reply, warp::Rejection>
=======
pub async fn status<C>(ctx: Context<C>) -> Result<impl warp::Reply, warp::Rejection>
>>>>>>> c4d93ef4
where
    C: Status,
{
    match ctx.client.status().await {
        Ok(res) => {
            let resp = StatusResponseBody {
                bragi: BragiStatus {
                    version: VERSION.to_string(),
                },
                mimir: MimirStatus {
                    version: res.version,
                },
                elasticsearch: ElasticsearchStatus {
                    version: res.storage.version,
                    health: res.storage.health.to_string(),
                    url: ctx.settings.elasticsearch.url.to_string(),
                },
            };
            Ok(with_status(json(&resp), StatusCode::OK))
        }
        Err(err) => Err(warp::reject::custom(InternalError {
            reason: InternalErrorReason::StatusError,
            info: err.to_string(),
        })),
    }
}

pub async fn metrics() -> Result<impl warp::Reply, warp::Rejection> {
    let reply = warp::reply::with_header(
        prometheus_handler::metrics(),
        "content-type",
        "text/plain; charset=utf-8",
    );
    Ok(reply)
}

pub fn build_es_indices_to_search(
    types: &Option<Vec<Type>>,
    pt_dataset: &Option<Vec<String>>,
    poi_dataset: &Option<Vec<String>>,
) -> Vec<String> {
    // some specific types are requested,
    // let's search only for these types of objects
    if let Some(types) = types {
        let mut indices = Vec::new();
        for doc_type in types.iter() {
            match doc_type {
                Type::House => indices.push(root_doctype(Addr::static_doc_type())),
                Type::Street => indices.push(root_doctype(Street::static_doc_type())),
                Type::Zone | Type::City => indices.push(root_doctype(Admin::static_doc_type())),
                Type::Poi => {
                    let doc_type_str = Poi::static_doc_type();
                    // if some poi_dataset are specified
                    // we search for poi only in the corresponding es indices
                    if let Some(poi_datasets) = poi_dataset {
                        for poi_dataset in poi_datasets.iter() {
                            indices.push(root_doctype_dataset(doc_type_str, poi_dataset));
                        }
                    } else {
                        // no poi_dataset specified
                        // we search in the global alias for all poi
                        indices.push(root_doctype(doc_type_str));
                    }
                }
                Type::StopArea => {
                    // if some pt_dataset are specified
                    // we search for stops only in the corresponding es indices
                    let doc_type_str = Stop::static_doc_type();
                    if let Some(pt_datasets) = pt_dataset {
                        for pt_dataset in pt_datasets.iter() {
                            indices.push(root_doctype_dataset(doc_type_str, pt_dataset));
                        }
                    } else {
                        // no pt_dataset specified
                        // we search in the global alias for all stops
                        indices.push(root_doctype(doc_type_str));
                    }
                }
            }
        }
        indices
    } else {
        let mut indices = vec![
            root_doctype(Addr::static_doc_type()),
            root_doctype(Street::static_doc_type()),
            root_doctype(Admin::static_doc_type()),
        ];
        if let Some(pt_datasets) = pt_dataset {
            let doc_type_str = Stop::static_doc_type();
            for pt_dataset in pt_datasets.iter() {
                indices.push(root_doctype_dataset(doc_type_str, pt_dataset));
            }
        }
        if let Some(poi_datasets) = poi_dataset {
            let doc_type_str = Poi::static_doc_type();
            for poi_dataset in poi_datasets.iter() {
                indices.push(root_doctype_dataset(doc_type_str, poi_dataset));
            }
        } else {
            indices.push(root_doctype(Poi::static_doc_type()))
        }
        indices
    }
}<|MERGE_RESOLUTION|>--- conflicted
+++ resolved
@@ -84,10 +84,7 @@
     pub features_timeout: Duration,
 }
 
-<<<<<<< HEAD
-=======
 #[derive(Clone)]
->>>>>>> c4d93ef4
 pub struct Context<C> {
     pub client: C,
     pub settings: Settings,
@@ -128,52 +125,14 @@
         .collect()
 }
 
-<<<<<<< HEAD
-pub async fn forward_geocoder_search<C>(
-    ctx: Arc<Context<C>>,
-=======
 #[instrument(skip(ctx))]
 pub async fn forward_geocoder<C>(
     ctx: Context<C>,
->>>>>>> c4d93ef4
     params: ForwardGeocoderQuery,
     geometry: Option<Geometry>,
 ) -> Result<impl warp::Reply, warp::Rejection>
 where
     C: SearchDocuments,
-<<<<<<< HEAD
-{
-    forward_geocoder(ctx, &[QueryType::SEARCH], params, geometry).await
-}
-
-pub async fn forward_geocoder_autocomplete<C>(
-    ctx: Arc<Context<C>>,
-    params: ForwardGeocoderQuery,
-    geometry: Option<Geometry>,
-) -> Result<impl warp::Reply, warp::Rejection>
-where
-    C: SearchDocuments,
-{
-    forward_geocoder(
-        ctx,
-        &[QueryType::PREFIX, QueryType::FUZZY],
-        params,
-        geometry,
-    )
-    .await
-}
-
-#[instrument(skip(ctx))]
-pub async fn forward_geocoder<C>(
-    ctx: Arc<Context<C>>,
-    strategies: &[QueryType],
-    params: ForwardGeocoderQuery,
-    geometry: Option<Geometry>,
-) -> Result<impl warp::Reply, warp::Rejection>
-where
-    C: SearchDocuments,
-=======
->>>>>>> c4d93ef4
 {
     let q = params.q.clone();
     let timeout = params.timeout.unwrap_or(ctx.settings.autocomplete_timeout);
@@ -249,11 +208,7 @@
 
 #[instrument(skip(ctx))]
 pub async fn forward_geocoder_explain<C>(
-<<<<<<< HEAD
-    ctx: Arc<Context<C>>,
-=======
     ctx: Context<C>,
->>>>>>> c4d93ef4
     params: ForwardGeocoderExplainQuery,
     geometry: Option<Geometry>,
 ) -> Result<impl warp::Reply, warp::Rejection>
@@ -290,11 +245,7 @@
 }
 
 pub async fn reverse_geocoder<C>(
-<<<<<<< HEAD
-    ctx: Arc<Context<C>>,
-=======
     ctx: Context<C>,
->>>>>>> c4d93ef4
     params: ReverseGeocoderQuery,
 ) -> Result<impl warp::Reply, warp::Rejection>
 where
@@ -335,11 +286,7 @@
     Ok(with_status(json(&resp), StatusCode::OK))
 }
 
-<<<<<<< HEAD
-pub async fn status<C>(ctx: Arc<Context<C>>) -> Result<impl warp::Reply, warp::Rejection>
-=======
 pub async fn status<C>(ctx: Context<C>) -> Result<impl warp::Reply, warp::Rejection>
->>>>>>> c4d93ef4
 where
     C: Status,
 {
