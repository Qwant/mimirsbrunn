use crate::adapters::primary::bragi::{
<<<<<<< HEAD
    api::{FeaturesQuery, ForwardGeocoderQuery, Type},
=======
    api::{ForwardGeocoderQuery, Type},
>>>>>>> c4d93ef4
    handlers::{InternalError, InternalErrorReason},
};
use futures::future;
use geojson::{GeoJson, Geometry};
use serde::{de::DeserializeOwned, Deserialize, Serialize};
use serde_qs::Config;
use std::convert::Infallible;
use tracing::instrument;
use warp::{
    http::StatusCode,
    reject::{MethodNotAllowed, Reject},
    Filter, Rejection, Reply,
};

use super::api::ForwardGeocoderBody;

#[derive(Deserialize, Serialize, Debug)]
pub struct ApiError {
    pub short: String,
    pub long: String,
}

#[derive(Deserialize, Serialize, Debug, PartialEq)]
pub enum InvalidRequestReason {
    CannotDeserialize,
    EmptyQueryString,
    InconsistentPoiRequest,
    InconsistentZoneRequest,
    InconsistentLatLonRequest,
    OutOfRangeLatLonRequest,
}

#[derive(Deserialize, Serialize, Debug)]
pub struct InvalidRequest {
    pub reason: InvalidRequestReason,
    pub info: String,
}

#[derive(Deserialize, Serialize, Debug)]
pub struct ValidationError(pub &'static str);

impl Reject for ValidationError {}
impl Reject for InvalidRequest {}

#[derive(Debug)]
struct InvalidPostBody;
impl Reject for InvalidPostBody {}

pub trait Validate {
    fn filter(&self) -> Result<(), Rejection> {
        Ok(())
    }
}

/// Extract and validate input parameter from the query
pub fn validate_query<T>() -> impl Filter<Extract = (T,), Error = Rejection> + Copy
where
    T: DeserializeOwned + Validate + Send + Sync,
{
    warp::filters::query::raw()
        .and_then(|param: String| async move {
            // max_depth=1:
            // for more informations: https://docs.rs/serde_qs/latest/serde_qs/index.html
            let config = Config::new(2, false);
            tracing::info!("Query params: {}", param);

            config.deserialize_str(&param).map_err(|err| {
                warp::reject::custom(InvalidRequest {
                    reason: InvalidRequestReason::CannotDeserialize,
                    info: err.to_string(),
                })
            })
        })
        .and_then(|x: T| {
            let res = x.filter().map(move |_| x);
            future::ready(res)
        })
}

#[macro_export]
macro_rules! ensure {
    () => {
        Ok(())
    };
    ( $e: expr $( , $msg: literal )? ; $( $tail: tt )* ) => {{
        use crate::adapters::primary::bragi::routes::ValidationError;

        if !($e) {
            let _msg = concat!("error with constraint `", stringify!($e), "`");
            $( let _msg = $msg; )?
            Err(warp::reject::custom(ValidationError(_msg)))
        } else {
            ensure!($($tail)*)
        }
    }};
}

/// This filter ensures that if the user requests 'zone', then he must specify the list
/// of zone_types.
pub fn is_valid_zone_type(params: &ForwardGeocoderQuery) -> bool {
    params
        .types
        .as_ref()
        .map(|types| types.iter().all(|s| *s != Type::Zone))
        .unwrap_or(true)
        || params
            .zone_types
            .as_ref()
            .map(|zone_types| !zone_types.is_empty())
            .unwrap_or(false)
}

// This filter extracts the GeoJson shape from the body of the request
#[instrument]
pub fn validate_geojson_body(
) -> impl Filter<Extract = (Option<Geometry>,), Error = Rejection> + Copy {
    warp::body::content_length_limit(1024 * 32)
        .and(warp::body::json())
        .and_then(|json: ForwardGeocoderBody| async move {
            match json.shape {
                GeoJson::Feature(f) => f
                    .geometry
                    .ok_or_else(|| warp::reject::custom(InvalidPostBody))
                    .map(Some),
                _ => Err(warp::reject::custom(InvalidPostBody)),
            }
<<<<<<< HEAD
        })
}

pub fn features_query() -> impl Filter<Extract = (FeaturesQuery,), Error = Rejection> + Copy {
    warp::filters::query::raw().and_then(|param: String| async move {
        let config = Config::new(2, false);
        tracing::info!("Features query : {}", param);
        config.deserialize_str(&param).map_err(|err| {
            warp::reject::custom(InvalidRequest {
                reason: InvalidRequestReason::CannotDeserialize,
                info: err.to_string(),
            })
        })
    })
=======
        })
>>>>>>> c4d93ef4
}

pub async fn report_invalid(rejection: Rejection) -> Result<impl Reply, Infallible> {
    let reply = if let Some(err) = rejection.find::<warp::reject::InvalidQuery>() {
        tracing::info!("Invalid query {:?}", err);
        warp::reply::with_status(
            warp::reply::json(&ApiError {
                short: "invalid query".to_string(),
                long: err.to_string(),
            }),
            StatusCode::BAD_REQUEST,
        )
    } else if let Some(err) = rejection.find::<InvalidRequest>() {
        tracing::info!("Invalid request {:?}", err);
        warp::reply::with_status(
            warp::reply::json(&ApiError {
                short: "validation error".to_string(),
                long: err.info.clone(),
            }),
            StatusCode::BAD_REQUEST,
        )
    } else if let Some(err) = rejection.find::<InternalError>() {
        tracing::info!("Internal error {:?}", err);
        let short = match err.reason {
            InternalErrorReason::ObjectNotFoundError => "Unable to find object".to_string(),
            _ => "query error".to_string(),
        };
        warp::reply::with_status(
            warp::reply::json(&ApiError {
                short,
                long: err.info.clone(),
            }),
            StatusCode::BAD_REQUEST,
        )
    } else if let Some(err) = rejection.find::<MethodNotAllowed>() {
        tracing::info!("MethodNotAllowed {:?}", err);
        warp::reply::with_status(
            warp::reply::json(&ApiError {
                short: "no route".to_string(),
                long: err.to_string(),
            }),
            StatusCode::NOT_FOUND,
        )
    } else {
        tracing::info!("Internal server error");
        warp::reply::with_status(
            warp::reply::json(&ApiError {
                short: "INTERNAL_SERVER_ERROR".to_string(),
                long: "INTERNAL_SERVER_ERROR".to_string(),
            }),
            StatusCode::INTERNAL_SERVER_ERROR,
        )
    };
    let reply = warp::reply::with_header(reply, "content-type", "application/json");
    Ok(reply)
}

pub fn cache_filter<F, T>(
    filter: F,
    http_cache_duration: usize,
) -> impl Filter<Extract = impl Reply, Error = std::convert::Infallible> + Clone + Send + Sync
where
    F: Filter<Extract = (T,), Error = std::convert::Infallible> + Clone + Send + Sync,
    F::Extract: warp::Reply,
    T: warp::Reply,
{
    warp::any().and(filter).map(move |reply| {
        warp::reply::with_header(
            reply,
            "cache-control",
            format!("max-age={}", http_cache_duration),
        )
    })
}<|MERGE_RESOLUTION|>--- conflicted
+++ resolved
@@ -1,9 +1,5 @@
 use crate::adapters::primary::bragi::{
-<<<<<<< HEAD
-    api::{FeaturesQuery, ForwardGeocoderQuery, Type},
-=======
     api::{ForwardGeocoderQuery, Type},
->>>>>>> c4d93ef4
     handlers::{InternalError, InternalErrorReason},
 };
 use futures::future;
@@ -130,24 +126,7 @@
                     .map(Some),
                 _ => Err(warp::reject::custom(InvalidPostBody)),
             }
-<<<<<<< HEAD
         })
-}
-
-pub fn features_query() -> impl Filter<Extract = (FeaturesQuery,), Error = Rejection> + Copy {
-    warp::filters::query::raw().and_then(|param: String| async move {
-        let config = Config::new(2, false);
-        tracing::info!("Features query : {}", param);
-        config.deserialize_str(&param).map_err(|err| {
-            warp::reject::custom(InvalidRequest {
-                reason: InvalidRequestReason::CannotDeserialize,
-                info: err.to_string(),
-            })
-        })
-    })
-=======
-        })
->>>>>>> c4d93ef4
 }
 
 pub async fn report_invalid(rejection: Rejection) -> Result<impl Reply, Infallible> {
